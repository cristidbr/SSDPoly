--- conflicted
+++ resolved
@@ -19,13 +19,8 @@
   TRAIN: ("perspective_boxes", )
   TEST: ("perspective_boxes", )
 SOLVER:
-<<<<<<< HEAD
-  MAX_ITER: 12000
-  LR_STEPS: [5000, 10000]
-=======
   MAX_ITER: 2500
   LR_STEPS: [1000, 2000]
->>>>>>> a52182ce
   GAMMA: 0.1
   BATCH_SIZE: 96
   LR: 1e-3
